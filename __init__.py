from c3po.main.model import *
from c3po.main.gate import *
<<<<<<< HEAD
from c3po.fidelity.measurement import *
from c3po.utils.tf_utils import *
import c3po.utils.envelopes
=======
from c3po.utils.tf_utils import *
>>>>>>> b139cd8a
<|MERGE_RESOLUTION|>--- conflicted
+++ resolved
@@ -1,9 +1,6 @@
 from c3po.main.model import *
 from c3po.main.gate import *
-<<<<<<< HEAD
 from c3po.fidelity.measurement import *
 from c3po.utils.tf_utils import *
 import c3po.utils.envelopes
-=======
-from c3po.utils.tf_utils import *
->>>>>>> b139cd8a
+
