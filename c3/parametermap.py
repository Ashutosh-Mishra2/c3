"""ParameterMap class"""

from typing import List, Dict, Tuple
import hjson
import copy
import numpy as np
from c3.c3objs import Quantity
from c3.signal.gates import Instruction
from c3.signal.pulse import components as comp_lib


class ParameterMap:
    """
    Collects information about control and model parameters and provides different
    representations depending on use.
    """

    def __init__(self, instructions: list = [], generator=None, model=None):
        self.instructions = {}
        self.opt_map: List[Tuple[str]] = []
        self.model = model
        self.generator = generator
        for instr in instructions:
            self.instructions[instr.name] = instr

        # Collecting model components
        components = {}
        if model:
            components.update(model.couplings)
            components.update(model.subsystems)
            components.update(model.tasks)
        if generator:
            components.update(generator.devices)
        self.__components = components
        self.__initialize_parameters()

    def __initialize_parameters(self) -> None:
        par_lens = {}
        pars = {}
        for comp in self.__components.values():
            for par_name, par_value in comp.params.items():
                par_id = "-".join([comp.name, par_name])
                par_lens[par_id] = par_value.length
                pars[par_id] = par_value

        # Initializing control parameters
        for gate in self.instructions:
            instr = self.instructions[gate]
            for chan in instr.comps.keys():
                for comp in instr.comps[chan]:
                    for par_name, par_value in instr.comps[chan][comp].params.items():
                        par_id = "-".join([gate, chan, comp, par_name])
                        par_lens[par_id] = par_value.length
                        pars[par_id] = par_value

        self.__par_lens = par_lens
        self.__pars = pars
            
    def load_values(self, init_point):
        """
        Load a previous parameter point to start the optimization from.

        Parameters
        ----------
        init_point : str
            File location of the initial point

        """
        with open(init_point) as init_file:
            best = hjson.load(init_file)

        best_opt_map = [
            [tuple(par) for par in pset] for pset in best["opt_map"]
        ]
        init_p = best['optim_status']['params']
        self.set_parameters(init_p, best_opt_map)

    def read_config(self, filepath: str) -> None:
        """
        Load a file and parse it to create a ParameterMap object.

        Parameters
        ----------
        filepath : str
            Location of the configuration file

        """
        with open(filepath, "r") as cfg_file:
            cfg = hjson.loads(cfg_file.read())
        for key, gate in cfg.items():
            if "mapto" in gate.keys():
                instr = copy.deepcopy(self.instructions[gate["mapto"]])
                instr.name = key
                for drive_chan, comps in gate["drive_channels"].items():
                    for comp, props in comps.items():
                        for par, val in props["params"].items():
                            instr.comps[drive_chan][comp].params[par].set_value(val)
            else:
                instr = Instruction(
                    name=key,
                    t_start=0.0,
                    t_end=gate["gate_length"],
                    channels=list(gate["drive_channels"].keys()),
                )
                for drive_chan, comps in gate["drive_channels"].items():
                    for comp, props in comps.items():
                        ctype = props.pop("c3type")
                        instr.add_component(
                            comp_lib[ctype](name=comp, **props), chan=drive_chan
                        )
            self.instructions[key] = instr
            self.__initialize_parameters()

    def write_config(self, filepath: str) -> None:
        """
        Write dictionary to a HJSON file.
        """
        with open(filepath, "w") as cfg_file:
            hjson.dump(self.asdict(), cfg_file)

    def asdict(self) -> dict:
        """
        Return a dictionary compatible with config files.
        """
        instructions = {}
        for name, instr in self.instructions.items():
            instructions[name] = instr.asdict()
        return instructions

    def __str__(self) -> str:
        return hjson.dumps(self.asdict())

    def get_full_params(self) -> Dict[str, Quantity]:
        """
        Returns the full parameter vector, including model and control parameters.
        """
        return self.__pars

    def get_opt_units(self) -> List[str]:
        """
        Returns a list of the units of the optimized quantities.
        """
        units = []
        for equiv_ids in self.opt_map:
            key = "-".join(equiv_ids[0])
            units.append(self.__pars[key].unit)
        return units

    def get_parameter(self, par_id: Tuple[str]) -> Quantity:
        """
        Return one the current parameters.

        Parameters
        ----------
        par_id: tuple
            Hierarchical identifier for parameter.

        Returns
        -------
        Quantity

        """
        key = "-".join(par_id)
        try:
            value = self.__pars[key]
        except KeyError as ke:
            raise Exception(f"C3:ERROR:Parameter {key} not defined.") from ke
        return value

    def get_parameters(self) -> List[Quantity]:
        """
        Return the current parameters.

        Parameters
        ----------
        opt_map: list
            Hierarchical identifier for parameters.

        Returns
        -------
        list of Quantity

        """
        values = []
        for equiv_ids in self.opt_map:
            key = "-".join(equiv_ids[0])
            values.append(self.__pars[key])
        return values

    def set_parameters(self, values: list, opt_map=None) -> None:
        """Set the values in the original instruction class.

        Parameters
        ----------
        values: list
            List of parameter values. Can be nested, if a parameter is matrix valued.
        opt_map: list
            Corresponding identifiers for the parameter values.

        """
        val_indx = 0
        if opt_map is None:
            opt_map = self.opt_map
        for equiv_ids in opt_map:
            for par_id in equiv_ids:
                key = "-".join(par_id)
                try:
                    par = self.__pars[key]
                except ValueError as ve:
                    raise Exception(f"C3:ERROR:{key} not defined.") from ve
                try:
                    par.set_value(values[val_indx])
                except ValueError as ve:
                    raise Exception(
<<<<<<< HEAD
                        f"C3:ERROR:Trying to set {'-'.join(par_id)}"
                        f" to value {values[val_indx]} "
                        f"but has to be within {par.offset:.3} .. "
                        f"{(par.offset + par.scale):.3}."
=======
                        f"C3:ERROR:Trying to set {'-'.join(id)} "
                        f"to value {values[val_indx]} "
                        f"but has to be within {par.offset:.3} .."
                        f" {(par.offset + par.scale):.3}."
>>>>>>> f9580950
                    ) from ve
            val_indx += 1

    def get_parameters_scaled(self) -> np.ndarray:
        """
        Return the current parameters. This fuction should only be called by an
        optimizer. Are you an optimizer?

        Parameters
        ----------
        opt_map: tuple
            Hierarchical identifier for parameters.

        Returns
        -------
        list of Quantity

        """
        values = []
        for equiv_ids in self.opt_map:
            key = "-".join(equiv_ids[0])
            par = self.__pars[key]
            values.append(par.get_opt_value())
        return np.array(values).flatten()

    def set_parameters_scaled(self, values: list) -> None:
        """
        Set the values in the original instruction class. This fuction should only be
        called by an optimizer. Are you an optimizer?

        Parameters
        ----------
        values: list
            List of parameter values. Matrix valued parameters need to be flattened.
        opt_map: list
            Corresponding identifiers for the parameter values.

        """
        val_indx = 0
        for equiv_ids in self.opt_map:
            key = "-".join(equiv_ids[0])
            par_len = self.__pars[key].length
            for par_id in equiv_ids:
                key = "-".join(par_id)
                par = self.__pars[key]
                par.set_opt_value(values[val_indx : val_indx + par_len])
            val_indx += par_len

    def set_opt_map(self, opt_map) -> None:
        """
        Set the opt_map, i.e. which parameters will be optimized.
        """
        for equiv_ids in opt_map:
            for pid in equiv_ids:
<<<<<<< HEAD
                key = "-".join(pid)
                if key not in self.__pars:
                    par_strings = "\n".join(self.__pars.keys())
                    raise Exception(
                        f"C3:ERROR:Parameter {key} not defined in {par_strings}"
                    )
=======
                if pid not in self.__pars:
                    raise Exception(f"C3:ERROR:Parameter {pid} not defined.")
>>>>>>> f9580950
        self.opt_map = opt_map

    def str_parameters(self, opt_map) -> str:
        """
        Return a multi-line human-readable string of the optmization parameter names and
        current values.

        Parameters
        ----------
        opt_map: list
            Optionally use only the specified parameters.

        Returns
        -------
        str
            Parameters and their values
        """
        ret = []
        for equiv_ids in opt_map:
            par_id = equiv_ids[0]
            key = "-".join(par_id)
            par = self.__pars[key]
            ret.append(f"{key:38}: {par}\n")
            if len(equiv_ids) > 1:
                for eid in equiv_ids[1:]:
                    ret.append("-".join(eid))
                    ret.append("\n")
                ret.append("\n")
        return "".join(ret)

    def print_parameters(self):
        """
        Print current parameters to stdout.
        """
        print(self.str_parameters(self.opt_map))<|MERGE_RESOLUTION|>--- conflicted
+++ resolved
@@ -4,6 +4,7 @@
 import hjson
 import copy
 import numpy as np
+import tensorflow as tf
 from c3.c3objs import Quantity
 from c3.signal.gates import Instruction
 from c3.signal.pulse import components as comp_lib
@@ -17,7 +18,7 @@
 
     def __init__(self, instructions: list = [], generator=None, model=None):
         self.instructions = {}
-        self.opt_map: List[Tuple[str]] = []
+        self.opt_map: List[List[Tuple[str]]] = []
         self.model = model
         self.generator = generator
         for instr in instructions:
@@ -55,7 +56,7 @@
 
         self.__par_lens = par_lens
         self.__pars = pars
-            
+
     def load_values(self, init_point):
         """
         Load a previous parameter point to start the optimization from.
@@ -69,10 +70,8 @@
         with open(init_point) as init_file:
             best = hjson.load(init_file)
 
-        best_opt_map = [
-            [tuple(par) for par in pset] for pset in best["opt_map"]
-        ]
-        init_p = best['optim_status']['params']
+        best_opt_map = [[tuple(par) for par in pset] for pset in best["opt_map"]]
+        init_p = best["optim_status"]["params"]
         self.set_parameters(init_p, best_opt_map)
 
     def read_config(self, filepath: str) -> None:
@@ -212,17 +211,10 @@
                     par.set_value(values[val_indx])
                 except ValueError as ve:
                     raise Exception(
-<<<<<<< HEAD
-                        f"C3:ERROR:Trying to set {'-'.join(par_id)}"
-                        f" to value {values[val_indx]} "
-                        f"but has to be within {par.offset:.3} .. "
-                        f"{(par.offset + par.scale):.3}."
-=======
-                        f"C3:ERROR:Trying to set {'-'.join(id)} "
+                        f"C3:ERROR:Trying to set {'-'.join(par_id)} "
                         f"to value {values[val_indx]} "
                         f"but has to be within {par.offset:.3} .."
                         f" {(par.offset + par.scale):.3}."
->>>>>>> f9580950
                     ) from ve
             val_indx += 1
 
@@ -248,7 +240,7 @@
             values.append(par.get_opt_value())
         return np.array(values).flatten()
 
-    def set_parameters_scaled(self, values: list) -> None:
+    def set_parameters_scaled(self, values: tf.Variable) -> None:
         """
         Set the values in the original instruction class. This fuction should only be
         called by an optimizer. Are you an optimizer?
@@ -271,26 +263,21 @@
                 par.set_opt_value(values[val_indx : val_indx + par_len])
             val_indx += par_len
 
-    def set_opt_map(self, opt_map) -> None:
+    def set_opt_map(self, opt_map: List[List[Tuple[str]]]) -> None:
         """
         Set the opt_map, i.e. which parameters will be optimized.
         """
         for equiv_ids in opt_map:
             for pid in equiv_ids:
-<<<<<<< HEAD
                 key = "-".join(pid)
                 if key not in self.__pars:
                     par_strings = "\n".join(self.__pars.keys())
                     raise Exception(
                         f"C3:ERROR:Parameter {key} not defined in {par_strings}"
                     )
-=======
-                if pid not in self.__pars:
-                    raise Exception(f"C3:ERROR:Parameter {pid} not defined.")
->>>>>>> f9580950
         self.opt_map = opt_map
 
-    def str_parameters(self, opt_map) -> str:
+    def str_parameters(self, opt_map: List[List[Tuple[str]]]) -> str:
         """
         Return a multi-line human-readable string of the optmization parameter names and
         current values.
@@ -318,7 +305,7 @@
                 ret.append("\n")
         return "".join(ret)
 
-    def print_parameters(self):
+    def print_parameters(self) -> None:
         """
         Print current parameters to stdout.
         """
