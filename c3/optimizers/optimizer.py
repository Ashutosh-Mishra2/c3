--- conflicted
+++ resolved
@@ -169,19 +169,10 @@
                 best_point.write(json.dumps(best_dict))
                 best_point.write("\n")
         if self.plot_dynamics:
-<<<<<<< HEAD
             # psi_init = self.pmap.model.tasks["init_ground"].initialise(
             #     self.pmap.model.drift_H,
             #     self.pmap.model.lindbladian
             # )
-            dim = np.prod(self.pmap.model.dims)
-            psi_init = [0] * dim
-            psi_init[4] = 1
-            psi_init = tf.constant(psi_init, dtype=tf.complex128, shape=[dim ,1])
-            # psi_init = [0] * dim**2
-            # psi_init[dim*4 + 4] = 1
-            # psi_init = tf.constant(psi_init, dtype=tf.complex128, shape=[dim**2 ,1])
-=======
             dims=self.exp.model.dims
             XX = qt_utils.perfect_gate("Id:Xp:Xp", index=[0,1,2], dims=dims)
             if self.exp.model.lindbladian:
@@ -193,7 +184,6 @@
                     self.exp.model.lindbladian
                 )
             )
->>>>>>> 597303db
             for gate in self.exp.dUs.keys():
                 self.exp.plot_dynamics(psi_init, [gate], self.optim_status['goal'])
             self.exp.dynamics_plot_counter += 1
