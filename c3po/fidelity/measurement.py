--- conflicted
+++ resolved
@@ -28,13 +28,9 @@
         self.wd = '.'
         # TODO: Try and Handle empty function handles
 
-<<<<<<< HEAD
-    def calibrate_ORBIT(gates):
-        return  # calibrate_ORBIT
-
     def set_working_directory(self, path):
         self.wd = path
-=======
+
     def calibrate_ORBIT(self, gates, opts=None,
                         start_name='initial', calib_name='calibrated'):
         x0 = []
@@ -81,7 +77,6 @@
             iteration_number += 1
         cma.plot()
         return es
->>>>>>> 0ef2fe1a
 
     def calibrate(
             self,
@@ -167,7 +162,7 @@
             duf = tensor(basis(n_params, ii), qeye(dim)).dag() * U
             ret[ii-1] = -1 * real(
                 g.conj() / abs(g) / dim * trace(
-                    (U_goal.dag() * duf).full()
+                                              (U_goal.dag() * duf).full()
+                                          )
                 )
-            )
         return ret