from scipy.optimize import minimize as minimize
import cma.evolution_strategy as cma
import numpy as np
# from nevergrad.optimization import registry as algo_registry


def single_eval(x0, fun=None, fun_grad=None, grad_lookup=None, options={}):
<<<<<<< HEAD
    return fun(x0)
=======
    goal = fun(x0)
    print("goal: ", goal)
>>>>>>> bf606a43


def lbfgs(x0, fun=None, fun_grad=None, grad_lookup=None, options={}):
    # TODO print from the log not from hear
    options.update({'disp': True})
    minimize(
        fun_grad,
        x0,
        jac=grad_lookup,
        method='L-BFGS-B',
        options=options
    )


def cmaes(x0, fun=None, fun_grad=None, grad_lookup=None, options={}):
    custom_stop = False
    if 'noise' in options:
        noise = float(options.pop('noise'))
    else:
        noise = 0

    if 'init_point' in options:
        init_point = bool(options.pop('init_point'))
    else:
        init_point = False

    if 'spread' in options:
        spread = float(options.pop('spread'))
    else:
        spread = 0.1

    if 'stop_at_convergence' in options:
        sigma_conv = int(options.pop('stop_at_convergence'))
        sigmas = []
        custom_stop = True

    settings = options

    es = cma.CMAEvolutionStrategy(x0, spread, settings)
    iter = 0
    while not es.stop():
        samples = es.ask()
        if init_point and iter == 0:
            samples.insert(0,x0)
            print('C3:STATUS:Adding initial point to CMA sample.')
        solutions = []
        for sample in samples:
            goal = fun(sample)
            if noise:
                goal = goal + (np.random.randn() * noise)
            solutions.append(goal)
        es.tell(samples, solutions)
        es.disp()

        if custom_stop:
            sigmas.append(es.sigma)
            if iter > sigma_conv:
                if(
                    all(
                        sigmas[-(i+1)]<sigmas[-(i+2)]
                        for i in range(sigma_conv-1)
                    )
                ):
                    print(
                        f'C3:STATUS:Shrinked cloud for {sigma_conv} steps. '
                        'Switching to gradients.'
                    )
                    break
        iter += 1

def cma_pre_lbfgs(x0, fun=None, fun_grad=None, grad_lookup=None, options={}):
    es = cmaes(x0, fun, options=options['cmaes'])
    x1 = es.result.xbest
    lbfgs(
        x1, fun_grad=fun_grad, grad_lookup=grad_lookup, options=options['lbfgs']
    )

# def oneplusone(x0, goal_fun):
#     optimizer = algo_registry['OnePlusOne'](instrumentation=x0.shape[0])
#     while True:
#         # TODO make this logging happen elsewhere
#         # self.logfile.write(f"Batch {self.evaluation}\n")
#         # self.logfile.flush()
#         tmp = optimizer.ask()
#         samples = tmp.args
#         solutions = []
#         for sample in samples:
#             goal = goal_fun(sample)
#             solutions.append(goal)
#         optimizer.tell(tmp, solutions)
#
#     # TODO deal with storing best value elsewhere
#     # recommendation = optimizer.provide_recommendation()
#     # return recommendation.args[0]<|MERGE_RESOLUTION|>--- conflicted
+++ resolved
@@ -5,12 +5,7 @@
 
 
 def single_eval(x0, fun=None, fun_grad=None, grad_lookup=None, options={}):
-<<<<<<< HEAD
     return fun(x0)
-=======
-    goal = fun(x0)
-    print("goal: ", goal)
->>>>>>> bf606a43
 
 
 def lbfgs(x0, fun=None, fun_grad=None, grad_lookup=None, options={}):
