"""
Synthetic C3 model learning

Construct two models, a 'wrong' one and a 'correct' one. First construct
open loop pulses with the wrong model then calibrate them against the real
model, simulating an experiment. Finally try to match the wrong model to the
calibration data and recover the real one.
"""

import json
import numpy as np
import tensorflow as tf
import c3po.hamiltonians as hamiltonians
from c3po.utils import log_setup
from c3po.component import Quantity as Qty
from c3po.simulator import Simulator as Sim
from c3po.optimizer import Optimizer as Opt
from c3po.experiment import Experiment as Exp
from c3po.tf_utils import tf_abs
from c3po.qt_utils import basis, xy_basis, perfect_gate
from single_qubit import create_chip_model, create_generator, create_gates
from c3po.tf_utils import tf_limit_gpu_memory

tf_limit_gpu_memory(100)
run_name = "synthetic_rnd_smpl"
logdir = log_setup("/tmp/c3logs/", run_name=run_name)

with tf.device('/CPU:0'):
    # System
    qubit_freq = Qty(
        value=5.1173e9 * 2 * np.pi,
        min=5.1e9 * 2 * np.pi,
        max=5.14e9 * 2 * np.pi,
        unit='Hz 2pi'
    )
    qubit_anhar = Qty(
        value=-315e6 * 2 * np.pi,
        min=-330e6 * 2 * np.pi,
        max=-300e6 * 2 * np.pi,
        unit='Hz 2pi'
    )
    qubit_lvls = 4
    drive_ham = hamiltonians.x_drive
    v_hz_conversion = Qty(
        value=1,
        min=0.9,
        max=1.1,
        unit='rad/V'
    )

    qubit_freq_wrong = Qty(
        value=5.12e9 * 2 * np.pi,
        min=5.1e9 * 2 * np.pi,
        max=5.14e9 * 2 * np.pi,
        unit='Hz 2pi'
    )
    qubit_anhar_wrong = Qty(
<<<<<<< HEAD
        value=-315e6 * 2 * np.pi,
=======
        value=-315.513734e6 * 2 * np.pi,
>>>>>>> 7244c25c
        min=-330e6 * 2 * np.pi,
        max=-300e6 * 2 * np.pi,
        unit='Hz 2pi'
    )
    qubit_lvls = 4
    drive_ham = hamiltonians.x_drive
    v_hz_conversion_wrong = Qty(
        value=1,
        min=0.9,
        max=1.1,
        unit='rad/V'
    )

    t_final = Qty(
        value=10e-9,
        min=5e-9,
        max=15e-9,
        unit='s'
    )
    rise_time = Qty(
        value=0.1e-9,
        min=0.0e-9,
        max=0.2e-9,
        unit='s'
    )

    carrier_freq = Qty(
        value=5.1e9 * 2 * np.pi,
        min=5e9 * 2 * np.pi,
        max=5.5e9 * 2 * np.pi,
        unit='Hz 2pi'
    )

    freq_offset = Qty(
        value=0e6 * 2 * np.pi,
        min=-250 * 1e6 * 2 * np.pi,
        max=250 * 1e6 * 2 * np.pi,
        unit='Hz 2pi'
    )

    # Define the ground state
    qubit_g = np.zeros([qubit_lvls, 1])
    qubit_g[0] = 1
    ket_0 = tf.constant(qubit_g, tf.complex128)
    bra_0 = tf.constant(qubit_g.T, tf.complex128)

    # Simulation variables
    sim_res = 60e9
    awg_res = 1.2e9

    # Create system
    model_wrong = create_chip_model(
        qubit_freq_wrong, qubit_anhar_wrong, qubit_lvls, drive_ham
    )
    model_right = create_chip_model(
        qubit_freq, qubit_anhar, qubit_lvls, drive_ham
    )
    gen_wrong = create_generator(
        sim_res, awg_res, v_hz_conversion_wrong, logdir=logdir,
        rise_time=rise_time
    )
    # gen_wrong.devices['awg'].options = 'drag'
    gen_right = create_generator(
        sim_res, awg_res, v_hz_conversion, logdir=logdir, rise_time=rise_time
    )
    # gen_right.devices['awg'].options = 'drag'
    gates = create_gates(
        t_final=t_final,
        v_hz_conversion=v_hz_conversion_wrong,
        qubit_freq=qubit_freq_wrong,
        qubit_anhar=qubit_anhar_wrong,
        all_gates=False,
        freq_offset=freq_offset,
        carrier_freq=carrier_freq
    )


    # gen.devices['awg'].options = 'drag'

    # Simulation class and fidelity function
    exp_wrong = Exp(model_wrong, gen_wrong)
    sim_wrong = Sim(exp_wrong, gates)
    sim_wrong.use_VZ = True

    exp_right = Exp(model_right, gen_right)
    sim_right = Sim(exp_right, gates)
    sim_right.use_VZ = True

    # Define states
    # Define states & unitaries
    ket_0 = tf.constant(basis(qubit_lvls, 0), dtype=tf.complex128)
    bra_2 = tf.constant(basis(qubit_lvls, 2).T, dtype=tf.complex128)
    bra_yp = tf.constant(xy_basis(qubit_lvls, 'yp').T, dtype=tf.complex128)
    X90p = tf.constant(perfect_gate(qubit_lvls, 'X90p'), dtype=tf.complex128)

    # TODO move fidelity experiments elsewhere
    def state_transfer_infid(U_dict: dict):
        U = U_dict['X90p']
        ket_actual = tf.matmul(U, ket_0)
        overlap = tf_abs(tf.matmul(bra_yp, ket_actual))
        infid = 1 - overlap
        return infid

    def unitary_infid(U_dict: dict):
        U = U_dict['X90p']
        unit_fid = tf_abs(
            tf.linalg.trace(tf.matmul(U, tf.linalg.adjoint(X90p))) / 2
        )**2
        infid = 1 - unit_fid
        return infid

    def pop_leak(U_dict: dict):
        U = U_dict['X90p']
        ket_actual = tf.matmul(U, ket_0)
        overlap = tf_abs(tf.matmul(bra_2, ket_actual))
        return overlap

    def match_calib(
        U_dict,
        seq: list,
        fid: np.float64
    ):
        fid_sim = unitary_infid(U_dict)
        diff = fid_sim - fid
        return diff

    # Optimizer object
    opt_map = [
        [('X90p', 'd1', 'gauss', 'amp')],
        [('X90p', 'd1', 'gauss', 'freq_offset')],
        [('X90p', 'd1', 'gauss', 'xy_angle')],
        # [('X90p', 'd1', 'gauss', 'delta')]
    ]

    exp_opt_map = [
        ('Q1', 'freq'),
        # ('Q1', 'anhar'),
        # ('Q1', 't1'),
        # ('Q1', 't2star'),
        # ('v_to_hz', 'V_to_Hz'),
        # ('resp', 'rise_time')
    ]

    def c3_openloop():
        opt = Opt(data_path=logdir)
        opt.optimize_controls(
            sim=sim_wrong,
            opt_map=opt_map,
            opt='lbfgs',
            opt_name='openloop',
            fid_func=unitary_infid
        )

    def c3_calibration(noise_level=0):
        opt = Opt(data_path=logdir)
        opt.noise_level = noise_level
        opt.optimize_controls(
            sim=sim_right,
            opt_map=opt_map,
            opt='cmaes',
            # settings={},
            settings={'ftarget': 1e-4},
            opt_name='calibration',
            fid_func=unitary_infid
        )

    def c3_learn_model(logfilename, sampling='even', batch_size=10):
        learn_from = []
        with open(logfilename, "r") as calibration_log:
            log = calibration_log.readlines()
        for line in log:
            if line[0] == "{":
                line_dict = json.loads(line)
                learn_from.append(
                    [line_dict['params'], [[['X90p'], line_dict['goal']]]]
                )
        opt = Opt(data_path=logdir)
        opt.gateset_opt_map = opt_map
        opt.opt_map = exp_opt_map
        opt.sampling = sampling
        opt.batch_size = batch_size
        opt.learn_from = learn_from
        opt.sim = sim_wrong
        settings = {'ftol': 1e-12}
        opt.learn_model(
            exp_wrong,
            sim_wrong,
            eval_func=match_calib,
            settings=settings
        )

    def model_1d_sweep(logfilename, sampling='even', batch_size=10, num=10):
        learn_from = []
        with open(logfilename, "r") as calibration_log:
            log = calibration_log.readlines()
        for line in log:
            if line[0] == "{":
                line_dict = json.loads(line)
                learn_from.append(
                    [line_dict['params'], [[['X90p'], line_dict['goal']]]]
                )
        opt = Opt(data_path=logdir)
        opt.gateset_opt_map = opt_map
        opt.opt_map = exp_opt_map
        opt.sampling = sampling
        opt.batch_size = batch_size
        opt.learn_from = learn_from
        opt.sim = sim_wrong
        settings = {'ftol': 1e-8}
        opt.model_1d_sweep(
            exp_wrong,
            sim_wrong,
            eval_func=match_calib,
            num=num
        )

# Run the stuff
    c3_openloop()
    c3_calibration(noise_level=0)
    logfilename = logdir + "calibration.log"
    #  sampling = 'from_end'  'even', 'random', 'from_start'
    c3_learn_model(logfilename, sampling='random', batch_size=10)<|MERGE_RESOLUTION|>--- conflicted
+++ resolved
@@ -55,11 +55,7 @@
         unit='Hz 2pi'
     )
     qubit_anhar_wrong = Qty(
-<<<<<<< HEAD
         value=-315e6 * 2 * np.pi,
-=======
-        value=-315.513734e6 * 2 * np.pi,
->>>>>>> 7244c25c
         min=-330e6 * 2 * np.pi,
         max=-300e6 * 2 * np.pi,
         unit='Hz 2pi'
