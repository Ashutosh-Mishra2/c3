--- conflicted
+++ resolved
@@ -511,15 +511,11 @@
                         amp = comp.params['amp'].get_value()
                         amp_tot_sq += amp**2
 
-<<<<<<< HEAD
-                        xy_angle = comp.params['xy_angle']
-                        freq_offset = comp.params['freq_offset']
-                        delta = - comp.params['delta']
-=======
                         xy_angle = comp.params['xy_angle'].get_value()
                         freq_offset = comp.params['freq_offset'].get_value()
-                        delta = comp.params['delta'].get_value()
->>>>>>> 33b59e0d
+                        # TODO: check again the sign of this delta
+                        # [orbit:negative, manybird:positive] Fed guess: neg
+                        delta = - comp.params['delta'].get_value()
                         if (self.options == 'IBM_drag'):
                             delta = delta * dt
 
@@ -557,15 +553,11 @@
 
                         amp_tot_sq += amp**2
 
-<<<<<<< HEAD
-                        xy_angle = comp.params['xy_angle']
-                        freq_offset = comp.params['freq_offset']
-                        phase = - xy_angle + freq_offset * ts
-=======
                         xy_angle = comp.params['xy_angle'].get_value()
                         freq_offset = comp.params['freq_offset'].get_value()
-                        phase = - xy_angle - freq_offset * ts
->>>>>>> 33b59e0d
+                        # TODO: check again the sign in front of offset
+                        # [orbit:positive, manybird:negative] Fed guess: pos
+                        phase = - xy_angle + freq_offset * ts
                         inphase_comps.append(
                             amp * comp.get_shape_values(ts) * tf.cos(phase)
                         )
