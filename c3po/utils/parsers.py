--- conflicted
+++ resolved
@@ -344,11 +344,7 @@
         'rms': estimators.rms_dist,
         'stds': estimators.exp_stds_dist,
         'gauss': estimators.neg_loglkh_gauss,
-<<<<<<< HEAD
-        'mean_gauss' : estimators.neg_loglkh_mean_gauss,
-=======
         'gauss_new': estimators.neg_loglkh_mean_gauss_new,
->>>>>>> c30c847c
         'binom': estimators.neg_loglkh_binom,
         'binom_new': estimators.neg_loglkh_binom_new,
         'rms_stds': estimators.rms_exp_stds_dist,
@@ -370,29 +366,8 @@
     for key in cfg['callback_figs']:
         callback_figs.append(figs[key])
     exp_opt_map = [tuple(a) for a in cfg['exp_opt_map']]
-<<<<<<< HEAD
-    grad_algs = {'lbfgs': algorithms.lbfgs}
-    no_grad_algs = {'cmaes': algorithms.cmaes}
-    if cfg['algorithm'] in grad_algs.keys():
-        algorithm_with_grad = grad_algs[cfg['algorithm']]
-        algorithm_no_grad = None
-    elif cfg['algorithm'] in no_grad_algs.keys():
-        algorithm_no_grad = no_grad_algs[cfg['algorithm']]
-        algorithm_with_grad = None
-    if 'plot_dynamics' in cfg:
-        if cfg['plot_dynamics'] == "False":
-            plot_dynamics = False
-        elif cfg['plot_dynamics'] == "True":
-            plot_dynamics = True
-        else:
-            raise(Exception("Couldn't resolve setting of 'plot_dynamics'"))
-    else:
-        plot_dynamics = False
-    print("plot_dynamics>>> " + str(plot_dynamics))
-=======
     if cfg['algorithm'] in algorithms.__dict__.keys():
         algorithm = algorithms.__dict__[cfg['algorithm']]
->>>>>>> c30c847c
     options = {}
     if 'options' in cfg:
         options = cfg['options']
