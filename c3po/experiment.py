--- conflicted
+++ resolved
@@ -161,11 +161,8 @@
                     if "flux" in ctrls:
                         if ctrls['flux'].params["amp"] != 0.0:
                             offset = ctrls['flux'].params['freq_offset'].get_value()
-<<<<<<< HEAD
-=======
                     if "pwc" in ctrls:
                         offset = ctrls['pwc'].params['freq_offset'].get_value()
->>>>>>> 8a3096d6
                     # print("gate: ", gate, "; line: ", line, "; offset: ", offset)
                     freqs[line] = tf.cast(
                         ctrls['carrier'].params['freq'].get_value()
