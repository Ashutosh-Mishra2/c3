"""Object that deals with the model learning."""

import os
import json
import pickle
import itertools
import random
import numpy as np
import tensorflow as tf
from c3po.optimizers.optimizer import Optimizer
import matplotlib.pyplot as plt
from c3po.utils.utils import log_setup
import c3po.utils.display as display


class C3(Optimizer):
    """Object that deals with the model learning."""

    def __init__(
        self,
        dir_path,
        fom,
        sampling,
        batch_size,
        opt_map,
        state_labels=None,
        callback_foms=[],
        callback_figs=[],
<<<<<<< HEAD
        algorithm_no_grad=None,
        algorithm_with_grad=None,
        plot_dynamics=False,
=======
        algorithm=None,
>>>>>>> c30c847c
        options={}
    ):
        """Initiliase."""
        super().__init__(algorithm=algorithm)
        self.fom = fom
        self.sampling = sampling
        self.batch_size = batch_size
        self.opt_map = opt_map
        self.state_labels = state_labels
        self.callback_foms = callback_foms
        self.callback_figs = callback_figs
        self.inverse = False
        self.plot_dynamics = plot_dynamics
        self.options = options
        self.learn_data = {}
        self.log_setup(dir_path)

    def log_setup(self, dir_path):
        self.dir_path = dir_path
        self.string = self.algorithm.__name__ + '-' \
            + self.sampling + '-' + str(self.batch_size) + '-' \
            + self.fom.__name__
        # datafile = os.path.basename(self.datafile)
        # datafile = datafile.split('.')[0]
        # string = string + '----[' + datafile + ']'
        self.logdir = log_setup(dir_path, self.string)
        self.logname = 'model_learn.log'

    def read_data(self, datafiles):
        for target, datafile in datafiles.items():
            with open(datafile, 'rb+') as file:
                self.learn_data[target] = pickle.load(file)

    def load_best(self, init_point):
        with open(init_point) as init_file:
            best = init_file.readlines()
            best_exp_opt_map = [tuple(a) for a in json.loads(best[0])]
            init_p = json.loads(best[1])['params']
            self.exp.set_parameters(init_p, best_exp_opt_map)

    def select_from_data(self):
        num_data_sets = len(self.learn_data.keys())
        learn_from = self.learn_from
        sampling = self.sampling
        batch_size = int(np.floor(self.batch_size / num_data_sets))
        total_size = len(learn_from)
        all = list(range(total_size))
        if sampling == 'random':
            indeces = random.sample(all, batch_size)
        elif sampling == 'even':
            n = int(np.ceil(total_size / batch_size))
            indeces = all[::n]
        elif sampling == 'from_start':
            indeces = all[:batch_size]
        elif sampling == 'from_end':
            indeces = all[-batch_size:]
        elif sampling == 'all':
            indeces = all
        else:
            raise(
                """Unspecified sampling method.\n
                Select from 'from_end'  'even', 'random' , 'from_start', 'all'.
                Thank you."""
            )
        if self.inverse:
            return list(set(all) - set(indeces))
        else:
            return indeces

    def learn_model(self):
        self.start_log()
        print("self.plot_dynamics: (learn_model)" + str(self.plot_dynamics))
        self.exp.set_enable_dynamics_plots(self.plot_dynamics, self.logdir)
        self.nice_print = self.exp.print_parameters
        for cb_fig in self.callback_figs:
            os.makedirs(self.logdir + cb_fig.__name__)
        os.makedirs(self.logdir + 'dynamics_seq')
        os.makedirs(self.logdir + 'dynamics_xyxy')
        print(f"C3:STATUS:Saving as: {os.path.abspath(self.logdir + self.logname)}")
        x0 = self.exp.get_parameters(self.opt_map, scaled=True)
        try:
            # TODO deal with kears learning differently
            self.algorithm(
                x0,
                fun=self.fct_to_min,
                fun_grad=self.fct_to_min_autograd,
                grad_lookup=self.lookup_gradient,
                options=self.options
            )
        except KeyboardInterrupt:
            pass
        #display.plot_C3([self.logdir])
        with open(self.logdir + 'best_point_' + self.logname, 'r') as file:
            best_params = json.loads(file.readlines()[1])['params']
        self.exp.set_parameters(best_params, self.opt_map)
        self.end_log()
        #self.confirm()

    def confirm(self):
        self.logname = 'confirm.log'
        self.inverse = True
        self.start_log()
        print(f"C3:STATUS:Saving as: {os.path.abspath(self.logdir + self.logname)}")
        x_best = self.exp.get_parameters(self.opt_map, scaled=True)
        self.evaluation = -1
        try:
            self.goal_run(x_best)
        except KeyboardInterrupt:
            pass

    def goal_run(self, current_params):
        #display.plot_C3([self.logdir])
        exp_values = []
        exp_stds = []
        sim_values = []

        self.exp.set_parameters(current_params, self.opt_map, scaled=True)
        count = 0

        for target, data in self.learn_data.items():

            self.learn_from = data['seqs_grouped_by_param_set']
            self.gateset_opt_map = data['opt_map']
            indeces = self.select_from_data()

            for ipar in indeces:

                count += 1
                m = self.learn_from[ipar]
                gateset_params = m['params']
                gateset_opt_map = self.gateset_opt_map
                m_vals = m['results']
                m_stds = m['results_std']
                sequences = m['seqs']
                num_seqs = len(sequences)

                self.exp.gateset.set_parameters(
                    gateset_params, gateset_opt_map, scaled=False
                )
                # We find the unique gates used in the sequence and compute
                # only them.
                self.exp.opt_gates = list(
                    set(itertools.chain.from_iterable(sequences))
                )
                self.exp.get_gates()
                sim_vals = self.exp.evaluate(
                    sequences, labels=self.state_labels[target]
                )

                # exp_values.extend(m_vals)
                # exp_stds.extend(m_stds)
                sim_values.append(sim_vals)

                with open(self.logdir + self.logname, 'a') as logfile:
                    logfile.write(
                        "\n  Parameterset {}, #{} of {}:\n {}\n {}\n".format(
                            ipar + 1,
                            count,
                            len(indeces),
                            json.dumps(self.gateset_opt_map),
                            self.exp.gateset.get_parameters(
                                self.gateset_opt_map, to_str=True
                            ),
                        )
                    )
                    logfile.write(
                        "Sequence    Simulation  Experiment  Std         "
                        "Diff\n"
                    )

                for iseq in range(num_seqs):
                    m_val = np.array(m_vals[iseq])
                    m_std = np.array(m_stds[iseq])
                    exp_values.append(m_val)
                    exp_stds.append(m_std)
                    sim_val = sim_vals[iseq].numpy()
                    int_len = len(str(num_seqs))
                    with open(self.logdir + self.logname, 'a') as logfile:
                        logfile.write(
                            f"{iseq + 1:8}    {float(sim_val):8.6f}    "
                            f"{float(m_val):8.6f}    {float(m_std):8.6f}    "
                            f"{float(m_val-sim_val):8.6f}\n"
                        )
                        logfile.write("\n")
                        logfile.flush()

        exp_values = tf.constant(exp_values, dtype=tf.float64)
        sim_values = tf.transpose(tf.concat(sim_values, axis=0))
        exp_stds = tf.constant(exp_stds, dtype=tf.float64)
        goal = self.fom(exp_values, sim_values, exp_stds)
        goal_numpy = float(goal.numpy())

        with open(self.logdir + self.logname, 'a') as logfile:
            logfile.write("\nFinished batch with ")
            logfile.write("{}: {}\n".format(self.fom.__name__, goal_numpy))
            print("{}: {}".format(self.fom.__name__, goal_numpy))
            for cb_fom in self.callback_foms:
                val = float(cb_fom(exp_values, sim_values, exp_stds).numpy())
                logfile.write("{}: {}\n".format(cb_fom.__name__, val))
                print("{}: {}".format(cb_fom.__name__, val))
            logfile.flush()

        for cb_fig in self.callback_figs:
            fig = cb_fig(exp_values, sim_values.numpy()[0], exp_stds)
            fig.savefig(
                self.logdir
                + cb_fig.__name__ + '/'
                + 'eval:' + str(self.evaluation) + "__"
                + self.fom.__name__ + str(round(goal_numpy, 3))
                + '.png'
            )
            plt.close(fig)
        self.optim_status['params'] = [
            par.numpy().tolist()
            for par in self.exp.get_parameters(self.opt_map)
        ]
        self.optim_status['goal'] = goal_numpy
        self.evaluation += 1
        return goal<|MERGE_RESOLUTION|>--- conflicted
+++ resolved
@@ -26,13 +26,7 @@
         state_labels=None,
         callback_foms=[],
         callback_figs=[],
-<<<<<<< HEAD
-        algorithm_no_grad=None,
-        algorithm_with_grad=None,
-        plot_dynamics=False,
-=======
         algorithm=None,
->>>>>>> c30c847c
         options={}
     ):
         """Initiliase."""
