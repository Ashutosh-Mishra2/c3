--- conflicted
+++ resolved
@@ -12,7 +12,6 @@
 import tensorflow as tf
 
 
-<<<<<<< HEAD
 #import os
 #import tensorflow as tf
 
@@ -28,21 +27,20 @@
 # Verbosity is now 0
 
 
-=======
->>>>>>> e8c1a6de
 parser = argparse.ArgumentParser()
 parser.add_argument("master_config")
 args = parser.parse_args()
+
+if 'optimizer_config' in cfg:
+    opt_config = cfg['optimizer_config']
+
+
+
 opt_config = args.master_config
 with open(opt_config, "r") as cfg_file:
     cfg = json.loads(cfg_file.read())
 optim_type = cfg['optim_type']
 exp_setup = cfg['exp_setup']
-<<<<<<< HEAD
-if 'optimizer_config' in cfg:
-    opt_config = cfg['optimizer_config']
-=======
->>>>>>> e8c1a6de
 
 tf_utils.tf_setup()
 with tf.device('/CPU:0'):
@@ -61,12 +59,7 @@
         print("creating set obj")
         opt = parsers.create_sensitivity_test(set_config)
     else:
-<<<<<<< HEAD
-        raise Exception("Unknown optimization type specified.")
-
-=======
         raise Exception("C3:ERROR:Unknown optimization type specified.")
->>>>>>> e8c1a6de
     opt.set_exp(exp)
     dir = opt.logdir
 
@@ -134,12 +127,13 @@
         opt.optimize_controls()
 
     elif optim_type == "C3":
-<<<<<<< HEAD
-        datafile = cfg['datafile']
-        with open(datafile, 'rb+') as file:
-            learn_from = pickle.load(file)
-        opt.read_data(datafile)
-        print("learning model ...")
+       learn_from = []
+        opt.read_data(cfg['datafile'])
+        shutil.copy2(
+            "/".join(cfg['datafile']['left'].split("/")[0:-1]) \
+            + "/real_model_params.log",
+            dir
+        )
         opt.learn_model()
 
     elif optim_type == "SET":
@@ -148,14 +142,4 @@
             learn_from = pickle.load(file)
         opt.read_data(datafile)
         print("sensitivity test ...")
-        opt.sensitivity_test()
-=======
-        learn_from = []
-        opt.read_data(cfg['datafile'])
-        shutil.copy2(
-            "/".join(cfg['datafile']['left'].split("/")[0:-1]) \
-            + "/real_model_params.log",
-            dir
-        )
-        opt.learn_model()
->>>>>>> e8c1a6de
+        opt.sensitivity_test()